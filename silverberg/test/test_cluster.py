# Copyright 2012 Rackspace Hosting, Inc.
#
# Licensed under the Apache License, Version 2.0 (the "License");
# you may not use this file except in compliance with the License.
# You may obtain a copy of the License at
#
#     http://www.apache.org/licenses/LICENSE-2.0
#
# Unless required by applicable law or agreed to in writing, software
# distributed under the License is distributed on an "AS IS" BASIS,
# WITHOUT WARRANTIES OR CONDITIONS OF ANY KIND, either express or implied.
# See the License for the specific language governing permissions and
# limitations under the License.

import mock

from silverberg.test.util import BaseTestCase

<<<<<<< HEAD
from silverberg.client import CqlClient
=======
from silverberg.client import CQLClient
>>>>>>> b4956899

from silverberg.cluster import RoundRobinCassandraCluster


class RoundRobinCassandraClusterTests(BaseTestCase):
    def setUp(self):
<<<<<<< HEAD
        self.cass_client_patcher = mock.patch("silverberg.cluster.CqlClient")
        self.CqlClient = self.cass_client_patcher.start()
        self.addCleanup(self.cass_client_patcher.stop)

        self.clients = []

        def _CqlClient(*args, **kwargs):
            c = mock.Mock(CqlClient)
            self.clients.append(c)
            return c

        self.CqlClient.side_effect = _CqlClient
=======
        self.cql_client_patcher = mock.patch("silverberg.cluster.CQLClient")
        self.CQLClient = self.cql_client_patcher.start()
        self.addCleanup(self.cql_client_patcher.stop)

        self.clients = []

        def _CQLClient(*args, **kwargs):
            c = mock.Mock(CQLClient)
            self.clients.append(c)
            return c

        self.CQLClient.side_effect = _CQLClient
>>>>>>> b4956899

    def test_round_robin_execute(self):
        cluster = RoundRobinCassandraCluster(['one', 'two', 'three'], 'keyspace')

        for client, arg in [(0, 'foo'), (1, 'bar'), (2, 'baz'), (0, 'bax')]:
            result = cluster.execute(arg)
            self.clients[client].execute.assert_called_with(arg)
            self.assertEqual(self.clients[client].execute.return_value, result)<|MERGE_RESOLUTION|>--- conflicted
+++ resolved
@@ -16,31 +16,13 @@
 
 from silverberg.test.util import BaseTestCase
 
-<<<<<<< HEAD
-from silverberg.client import CqlClient
-=======
 from silverberg.client import CQLClient
->>>>>>> b4956899
 
 from silverberg.cluster import RoundRobinCassandraCluster
 
 
 class RoundRobinCassandraClusterTests(BaseTestCase):
     def setUp(self):
-<<<<<<< HEAD
-        self.cass_client_patcher = mock.patch("silverberg.cluster.CqlClient")
-        self.CqlClient = self.cass_client_patcher.start()
-        self.addCleanup(self.cass_client_patcher.stop)
-
-        self.clients = []
-
-        def _CqlClient(*args, **kwargs):
-            c = mock.Mock(CqlClient)
-            self.clients.append(c)
-            return c
-
-        self.CqlClient.side_effect = _CqlClient
-=======
         self.cql_client_patcher = mock.patch("silverberg.cluster.CQLClient")
         self.CQLClient = self.cql_client_patcher.start()
         self.addCleanup(self.cql_client_patcher.stop)
@@ -53,7 +35,6 @@
             return c
 
         self.CQLClient.side_effect = _CQLClient
->>>>>>> b4956899
 
     def test_round_robin_execute(self):
         cluster = RoundRobinCassandraCluster(['one', 'two', 'three'], 'keyspace')
